--- conflicted
+++ resolved
@@ -1383,313 +1383,6 @@
   return(data.frame(ds = dates))
 }
 
-<<<<<<< HEAD
-#' Merge history and forecast for plotting.
-#'
-#' @param m Prophet object.
-#' @param fcst Data frame returned by prophet predict.
-#'
-#' @importFrom dplyr "%>%"
-#' @keywords internal
-df_for_plotting <- function(m, fcst) {
-  # Make sure there is no y in fcst
-  fcst$y <- NULL
-  df <- m$history %>%
-    dplyr::select(ds, y) %>%
-    dplyr::full_join(fcst, by = "ds") %>%
-    dplyr::arrange(ds)
-  return(df)
-}
-
-#' Plot the prophet forecast.
-#'
-#' @param x Prophet object.
-#' @param fcst Data frame returned by predict(m, df).
-#' @param uncertainty Boolean indicating if the uncertainty interval for yhat
-#'  should be plotted. Must be present in fcst as yhat_lower and yhat_upper.
-#' @param plot_cap Boolean indicating if the capacity should be shown in the
-#'  figure, if available.
-#' @param xlabel Optional label for x-axis
-#' @param ylabel Optional label for y-axis
-#' @param ... additional arguments
-#'
-#' @return A ggplot2 plot.
-#'
-#' @examples
-#' \dontrun{
-#' history <- data.frame(ds = seq(as.Date('2015-01-01'), as.Date('2016-01-01'), by = 'd'),
-#'                       y = sin(1:366/200) + rnorm(366)/10)
-#' m <- prophet(history)
-#' future <- make_future_dataframe(m, periods = 365)
-#' forecast <- predict(m, future)
-#' plot(m, forecast)
-#' }
-#'
-#' @export
-plot.prophet <- function(x, fcst, uncertainty = TRUE, plot_cap = TRUE,
-                         xlabel = 'ds', ylabel = 'y', ...) {
-  df <- df_for_plotting(x, fcst)
-  gg <- ggplot2::ggplot(df, ggplot2::aes(x = ds, y = y)) +
-    ggplot2::labs(x = xlabel, y = ylabel)
-  if (exists('cap', where = df) && plot_cap) {
-    gg <- gg + ggplot2::geom_line(
-      ggplot2::aes(y = cap), linetype = 'dashed', na.rm = TRUE)
-  }
-  if (x$logistic.floor && exists('floor', where = df) && plot_cap) {
-    gg <- gg + ggplot2::geom_line(
-      ggplot2::aes(y = floor), linetype = 'dashed', na.rm = TRUE)
-  }
-  if (uncertainty && exists('yhat_lower', where = df)) {
-    gg <- gg +
-      ggplot2::geom_ribbon(ggplot2::aes(ymin = yhat_lower, ymax = yhat_upper),
-                           alpha = 0.2,
-                           fill = "#0072B2",
-                           na.rm = TRUE)
-  }
-  gg <- gg +
-    ggplot2::geom_point(na.rm=TRUE) +
-    ggplot2::geom_line(ggplot2::aes(y = yhat), color = "#0072B2",
-                       na.rm = TRUE) +
-    ggplot2::theme(aspect.ratio = 3 / 5)
-  return(gg)
-}
-
-#' Plot the components of a prophet forecast.
-#' Prints a ggplot2 with panels for trend, weekly and yearly seasonalities if
-#' present, and holidays if present.
-#'
-#' @param m Prophet object.
-#' @param fcst Data frame returned by predict(m, df).
-#' @param uncertainty Boolean indicating if the uncertainty interval should be
-#'  plotted for the trend, from fcst columns trend_lower and trend_upper.
-#' @param plot_cap Boolean indicating if the capacity should be shown in the
-#'  figure, if available.
-#' @param weekly_start Integer specifying the start day of the weekly
-#'  seasonality plot. 0 (default) starts the week on Sunday. 1 shifts by 1 day
-#'  to Monday, and so on.
-#' @param yearly_start Integer specifying the start day of the yearly
-#'  seasonality plot. 0 (default) starts the year on Jan 1. 1 shifts by 1 day
-#'  to Jan 2, and so on.
-#'
-#' @return Invisibly return a list containing the plotted ggplot objects
-#'
-#' @export
-#' @importFrom dplyr "%>%"
-prophet_plot_components <- function(
-  m, fcst, uncertainty = TRUE, plot_cap = TRUE, weekly_start = 0,
-  yearly_start = 0
-) {
-  # Plot the trend
-  panels <- list(plot_forecast_component(fcst, 'trend', uncertainty, plot_cap))
-  # Plot holiday components, if present.
-  if (!is.null(m$holidays) & ('holidays' %in% colnames(fcst))) {
-    panels[[length(panels) + 1]] <- plot_forecast_component(
-      fcst, 'holidays', uncertainty, FALSE)
-  }
-  # Plot weekly seasonality, if present
-  if ("weekly" %in% colnames(fcst)) {
-    panels[[length(panels) + 1]] <- plot_weekly(m, uncertainty, weekly_start)
-  }
-  # Plot yearly seasonality, if present
-  if ("yearly" %in% colnames(fcst)) {
-    panels[[length(panels) + 1]] <- plot_yearly(m, uncertainty, yearly_start)
-  }
-  # Plot other seasonalities
-  for (name in names(m$seasonalities)) {
-    if (!(name %in% c('weekly', 'yearly')) &&
-        (name %in% colnames(fcst))) {
-      panels[[length(panels) + 1]] <- plot_seasonality(m, name, uncertainty)
-    }
-  }
-  # Plot extra regressors
-  if ((length(m$extra_regressors) > 0)
-      & ('extra_regressors' %in% colnames(fcst))) {
-    panels[[length(panels) + 1]] <- plot_forecast_component(
-      fcst, 'extra_regressors', uncertainty, FALSE)
-  }
-
-  # Make the plot.
-  grid::grid.newpage()
-  grid::pushViewport(grid::viewport(layout = grid::grid.layout(length(panels),
-                                                               1)))
-  for (i in 1:length(panels)) {
-    print(panels[[i]], vp = grid::viewport(layout.pos.row = i,
-                                           layout.pos.col = 1))
-  }
-  return(invisible(panels))
-}
-
-#' Plot a particular component of the forecast.
-#'
-#' @param fcst Dataframe output of `predict`.
-#' @param name String name of the component to plot (column of fcst).
-#' @param uncertainty Boolean to plot uncertainty intervals.
-#' @param plot_cap Boolean indicating if the capacity should be shown in the
-#'  figure, if available.
-#'
-#' @return A ggplot2 plot.
-#'
-#' @export
-plot_forecast_component <- function(
-  fcst, name, uncertainty = TRUE, plot_cap = FALSE
-) {
-  gg.comp <- ggplot2::ggplot(
-      fcst, ggplot2::aes_string(x = 'ds', y = name, group = 1)) +
-    ggplot2::geom_line(color = "#0072B2", na.rm = TRUE)
-  if (exists('cap', where = fcst) && plot_cap) {
-    gg.comp <- gg.comp + ggplot2::geom_line(
-      ggplot2::aes(y = cap), linetype = 'dashed', na.rm = TRUE)
-  }
-  if (exists('floor', where = fcst) && plot_cap) {
-    gg.comp <- gg.comp + ggplot2::geom_line(
-      ggplot2::aes(y = floor), linetype = 'dashed', na.rm = TRUE)
-  }
-  if (uncertainty) {
-    gg.comp <- gg.comp +
-      ggplot2::geom_ribbon(
-        ggplot2::aes_string(
-          ymin = paste0(name, '_lower'), ymax = paste0(name, '_upper')
-        ),
-        alpha = 0.2,
-        fill = "#0072B2",
-        na.rm = TRUE)
-  }
-  return(gg.comp)
-}
-
-#' Prepare dataframe for plotting seasonal components.
-#'
-#' @param m Prophet object.
-#' @param ds Array of dates for column ds.
-#'
-#' @return A dataframe with seasonal components on ds.
-#'
-#' @keywords internal
-seasonality_plot_df <- function(m, ds) {
-  df_list <- list(ds = ds, cap = 1, floor = 0)
-  for (name in names(m$extra_regressors)) {
-    df_list[[name]] <- 0
-  }
-  df <- as.data.frame(df_list)
-  df <- setup_dataframe(m, df)$df
-  return(df)
-}
-
-#' Plot the weekly component of the forecast.
-#'
-#' @param m Prophet model object
-#' @param uncertainty Boolean to plot uncertainty intervals.
-#' @param weekly_start Integer specifying the start day of the weekly
-#'  seasonality plot. 0 (default) starts the week on Sunday. 1 shifts by 1 day
-#'  to Monday, and so on.
-#'
-#' @return A ggplot2 plot.
-#'
-#' @keywords internal
-plot_weekly <- function(m, uncertainty = TRUE, weekly_start = 0) {
-  # Compute weekly seasonality for a Sun-Sat sequence of dates.
-  days <- seq(set_date('2017-01-01'), by='d', length.out=7) + as.difftime(
-    weekly_start, units = "days")
-  df.w <- seasonality_plot_df(m, days)
-  seas <- predict_seasonal_components(m, df.w)
-  seas$dow <- factor(weekdays(df.w$ds), levels=weekdays(df.w$ds))
-
-  gg.weekly <- ggplot2::ggplot(seas, ggplot2::aes(x = dow, y = weekly,
-                                                  group = 1)) +
-    ggplot2::geom_line(color = "#0072B2", na.rm = TRUE) +
-    ggplot2::labs(x = "Day of week")
-  if (uncertainty) {
-    gg.weekly <- gg.weekly +
-      ggplot2::geom_ribbon(ggplot2::aes(ymin = weekly_lower,
-                                        ymax = weekly_upper),
-                           alpha = 0.2,
-                           fill = "#0072B2",
-                           na.rm = TRUE)
-  }
-  return(gg.weekly)
-}
-
-#' Plot the yearly component of the forecast.
-#'
-#' @param m Prophet model object.
-#' @param uncertainty Boolean to plot uncertainty intervals.
-#' @param yearly_start Integer specifying the start day of the yearly
-#'  seasonality plot. 0 (default) starts the year on Jan 1. 1 shifts by 1 day
-#'  to Jan 2, and so on.
-#'
-#' @return A ggplot2 plot.
-#'
-#' @keywords internal
-plot_yearly <- function(m, uncertainty = TRUE, yearly_start = 0) {
-  # Compute yearly seasonality for a Jan 1 - Dec 31 sequence of dates.
-  days <- seq(set_date('2017-01-01'), by='d', length.out=365) + as.difftime(
-    yearly_start, units = "days")
-  df.y <- seasonality_plot_df(m, days)
-  seas <- predict_seasonal_components(m, df.y)
-  seas$ds <- df.y$ds
-
-  gg.yearly <- ggplot2::ggplot(seas, ggplot2::aes(x = ds, y = yearly,
-                                                  group = 1)) +
-    ggplot2::geom_line(color = "#0072B2", na.rm = TRUE) +
-    ggplot2::labs(x = "Day of year") +
-    ggplot2::scale_x_datetime(labels = scales::date_format('%B %d'))
-  if (uncertainty) {
-    gg.yearly <- gg.yearly +
-      ggplot2::geom_ribbon(ggplot2::aes(ymin = yearly_lower,
-                                        ymax = yearly_upper),
-                           alpha = 0.2,
-                           fill = "#0072B2",
-                           na.rm = TRUE)
-  }
-  return(gg.yearly)
-}
-
-#' Plot a custom seasonal component.
-#'
-#' @param m Prophet model object.
-#' @param name String name of the seasonality.
-#' @param uncertainty Boolean to plot uncertainty intervals.
-#'
-#' @return A ggplot2 plot.
-#'
-#' @keywords internal
-plot_seasonality <- function(m, name, uncertainty = TRUE) {
-  # Compute seasonality from Jan 1 through a single period.
-  start <- set_date('2017-01-01')
-  period <- m$seasonalities[[name]]$period
-  end <- start + period * 24 * 3600
-  plot.points <- 200
-  days <- seq(from=start, to=end, length.out=plot.points)
-  df.y <- seasonality_plot_df(m, days)
-  seas <- predict_seasonal_components(m, df.y)
-  seas$ds <- df.y$ds
-  gg.s <- ggplot2::ggplot(
-      seas, ggplot2::aes_string(x = 'ds', y = name, group = 1)) +
-    ggplot2::geom_line(color = "#0072B2", na.rm = TRUE)
-  if (period <= 2) {
-    fmt.str <- '%T'
-  } else if (period < 14) {
-    fmt.str <- '%m/%d %R'
-  } else {
-    fmt.str <- '%m/%d'
-  }
-  gg.s <- gg.s +
-    ggplot2::scale_x_datetime(labels = scales::date_format(fmt.str))
-  if (uncertainty) {
-    gg.s <- gg.s +
-    ggplot2::geom_ribbon(
-      ggplot2::aes_string(
-        ymin = paste0(name, '_lower'), ymax = paste0(name, '_upper')
-      ),
-      alpha = 0.2,
-      fill = "#0072B2",
-      na.rm = TRUE)
-  }
-  return(gg.s)
-}
-
-=======
->>>>>>> 29275ac6
 #' Copy Prophet object.
 #'
 #' @param m Prophet model object.
