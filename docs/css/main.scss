---
# Only the main Sass file needs front matter (the dashes are enough)
---
@charset "utf-8";

@font-face {
	font-family: 'Lato';
	src: url("{{ '/static/fonts/LatoLatin-Italic.woff2' | relative_url }}") format('woff2'),
		url("{{ '/static/fonts/LatoLatin-Italic.woff' | relative_url }}") format('woff');
	font-weight: normal;
	font-style: italic;
}

@font-face {
	font-family: 'Lato';
	src: url("{{ '/static/fonts/LatoLatin-Black.woff2' | relative_url }}") format('woff2'),
		url("{{ '/static/fonts/LatoLatin-Black.woff' | relative_url }}") format('woff');
	font-weight: 900;
	font-style: normal;
}

@font-face {
	font-family: 'Lato';
	src: url("{{ '/static/fonts/LatoLatin-BlackItalic.woff2' | relative_url }}") format('woff2'),
		url("{{ '/static/fonts/LatoLatin-BlackItalic.woff' | relative_url }}") format('woff');
	font-weight: 900;
	font-style: italic;
}

@font-face {
	font-family: 'Lato';
	src: url("{{ '/static/fonts/LatoLatin-Light.woff2' | relative_url }}") format('woff2'),
		url("{{ '/static/fonts/LatoLatin-Light.woff' | relative_url }}") format('woff');
	font-weight: 300;
	font-style: normal;
}

@font-face {
	font-family: 'Lato';
	src: url("{{ '/static/fonts/LatoLatin-Regular.woff2' | relative_url }}") format('woff2'),
		url("{{ '/static/fonts/LatoLatin-Regular.woff' | relative_url }}") format('woff');
	font-weight: normal;
	font-style: normal;
}

// Our variables
$base-font-family:  'Lato', Calibri, Arial, sans-serif;
$header-font-family:  'Lato', 'Helvetica Neue', Arial, sans-serif;
$base-font-size:    18px;
$small-font-size:   $base-font-size * 0.875;
$base-line-height:  1.4em;

$spacing-unit:      12px;

// Two configured colors (see _config.yml)
$primary-bg:        				{{ site.color.primary }};
$secondary-bg:      				{{ site.color.secondary }};

// $primary-bg overlays
{% if site.color.primary-overlay == 'light' %}
$primary-overlay:       		darken($primary-bg, 70%);
$primary-overlay-special:		darken($primary-bg, 40%);
{% else %}
$primary-overlay:      		 	#fff;
$primary-overlay-special:		lighten($primary-bg, 30%);
{% endif %}

// $secondary-bg overlays
{% if site.color.secondary-overlay == 'light' %}
$text:              #393939;
$sidenav: 				  darken($secondary-bg, 20%);
$sidenav-text: 			$text;
$sidenav-overlay: 	darken($sidenav, 10%);
$sidenav-active: 		lighten($sidenav, 10%);
{% else %}
$text:              #fff;
$sidenav: 				  lighten($secondary-bg, 20%);
$sidenav-text: 			$text;
$sidenav-overlay: 	lighten($sidenav, 10%);
$sidenav-active: 		darken($sidenav, 10%);
{% endif %}

$code-bg: 					#002b36;

$header-height: 34px;
$header-ptop: 10px;
$header-pbot: 8px;

// Width of the content area
$content-width:     900px;

// Table setting variables
$lightergrey: #F8F8F8;
$greyish: #E8E8E8;
$lightgrey: #B0B0B0;
$green: #2db04b;

// Using media queries with like this:
// @include media-query($on-palm) {
//     .wrapper {
//         padding-right: $spacing-unit / 2;
//         padding-left: $spacing-unit / 2;
//     }
// }
@mixin media-query($device) {
    @media screen and (max-width: $device) {
        @content;
    }
}



// Import partials from `sass_dir` (defaults to `_sass`)
@import
        "reset",
        "base",
				"header",
        "search",
        "syntax-highlighting",
				"promo",
				"buttons",
				"gridBlock",
				"poweredby",
				"footer",
				"react_header_nav",
				"react_docs_nav",
				"tables",
				"blog"
;

// Anchor links
// http://ben.balter.com/2014/03/13/pages-anchor-links/
.header-link {
  position: absolute;
  margin-left: 0.2em;
  opacity: 0;

  -webkit-transition: opacity 0.2s ease-in-out 0.1s;
  -moz-transition: opacity 0.2s ease-in-out 0.1s;
  -ms-transition: opacity 0.2s ease-in-out 0.1s;
}

h2:hover .header-link,
h3:hover .header-link,
h4:hover .header-link,
h5:hover .header-link,
h6:hover .header-link {
  opacity: 1;
}

.videoBlock {
  text-align: center;
<<<<<<< HEAD
}

/* Social Banner */
.socialBanner {
	font-weight: bold;
	font-size: 20px;
	padding: 20px;
	max-width: 768px;
	margin: 0 auto;
	text-align: center;
  }
=======
}
>>>>>>> d0683b88
<|MERGE_RESOLUTION|>--- conflicted
+++ resolved
@@ -150,7 +150,6 @@
 
 .videoBlock {
   text-align: center;
-<<<<<<< HEAD
 }
 
 /* Social Banner */
@@ -161,7 +160,4 @@
 	max-width: 768px;
 	margin: 0 auto;
 	text-align: center;
-  }
-=======
-}
->>>>>>> d0683b88
+}